[build-system]
requires = ["setuptools>=64", "setuptools_scm>=8"]
build-backend = "setuptools.build_meta"

[project]
name = "sedkit"
authors = [
    {name = "Joe Filippazzo", email = "jfilippazzo@stsci.edu"},
	{name= "Sherelyn Alejandro Merchan"}
	]
maintainers = [
    {name= "Kelle Cruz", email="kellecruz@gmail.com"}
	]
description="Spectral energy distribution construction and analysis tools"
keywords=['astronomy']
classifiers=[
	'Intended Audience :: Science/Research',
	"License :: OSI Approved :: MIT License",
	'Operating System :: OS Independent',
	'Programming Language :: Python :: 3',
	'Topic :: Scientific/Engineering :: Astronomy',
	'Topic :: Software Development :: Libraries :: Python Modules',
]
requires-python = ">=3.11,<=3.13"
dependencies = [
	"astropy>=6.1.3",
	"astroquery>=0.4.7",
	"bokeh>=3.2.1",
	"dill>=0.3.4",
<<<<<<< HEAD
	"dustmaps>=1.0.13",
	"emcee>=3.1.6",
=======
	"dustmaps>=1.0.9",
	"emcee>=3.1.1",
>>>>>>> b1812af7
	"numpy>=2.1",
	"pandas>=2.2.2",
	"scipy>=1.14.1",
	"svo-filters>=0.4.4",
	"setuptools>=64",
]
dynamic = ["version"]
readme = "README.md"

[tool.setuptools_scm]

[project.optional-dependencies]
test = [
    "pytest",
    ]

[tool.setuptools.packages.find]
exclude = ["source"]<|MERGE_RESOLUTION|>--- conflicted
+++ resolved
@@ -25,19 +25,17 @@
 dependencies = [
 	"astropy>=6.1.3",
 	"astroquery>=0.4.7",
+	"astropy>=6.1.3",
+	"astroquery>=0.4.7",
 	"bokeh>=3.2.1",
 	"dill>=0.3.4",
-<<<<<<< HEAD
 	"dustmaps>=1.0.13",
 	"emcee>=3.1.6",
-=======
-	"dustmaps>=1.0.9",
-	"emcee>=3.1.1",
->>>>>>> b1812af7
 	"numpy>=2.1",
 	"pandas>=2.2.2",
 	"scipy>=1.14.1",
 	"svo-filters>=0.4.4",
+	"setuptools>=64",
 	"setuptools>=64",
 ]
 dynamic = ["version"]
